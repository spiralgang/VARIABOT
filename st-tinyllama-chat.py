--- conflicted
+++ resolved
@@ -17,16 +17,16 @@
 
 
 @st.cache_resource
-<<<<<<< HEAD
+
 def create_client():
     yourHFtoken = os.getenv("HF_TOKEN", "")  # Use environment variable for security
     print(f"Loading lightweight model: {st.session_state.hf_model} (1.1GB)")
-=======
+
 def create_client():   
     yourHFtoken = os.getenv('HF_TOKEN', '')  # Use environment variable for security
     model_path = os.getenv('MODEL_PATH', 'TinyLlama/TinyLlama-1.1B-Chat-v1.0')  # Model path configurable via env
     print(f'Loading lightweight model: {st.session_state.hf_model} (1.1GB)')
->>>>>>> ec2ff0f1
+
     try:
         client = Client(model_path, hf_token=yourHFtoken)
         return client
